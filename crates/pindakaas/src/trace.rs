use std::{
	fmt,
	io::{stderr, BufWriter, Stderr, Write},
	sync::{
		atomic::{AtomicU64, Ordering},
		Arc, Mutex,
	},
	time::Instant,
};

use itertools::join;
use tracing::{
	field::{Field, Visit},
	metadata::LevelFilter,
	span::{Attributes, Record},
	Event, Id, Level, Metadata, Subscriber,
};

use crate::{helpers::subscript_number, Lit};

#[derive(Debug)]
enum EventKind {
	NewVar,
	Clause,
}

#[derive(Debug, Default)]
struct EventVisitor {
	kind: Option<EventKind>,
	var: Option<String>,
	label: Option<String>,
	clause: Option<String>,
	fail: Option<bool>,
}

#[derive(Debug)]
pub struct FlushGuard {
	out: Arc<Mutex<BufWriter<Stderr>>>,
}

enum RecordedEvent {
	NewVar(String, String),
	Clause(Vec<(bool, String)>, bool),
}

#[derive(Debug)]
struct SpanVisitor {
	ident: Id,
	name: String,
	start: Option<Instant>,
	constraint: Option<String>,
	vars: usize,
	clauses: usize,
}

#[derive(Debug)]
pub struct Tracer {
	lit_names: Mutex<rustc_hash::FxHashMap<String, String>>,
	next_span_id: AtomicU64,
	stack: Mutex<Vec<SpanVisitor>>,
	out: Arc<Mutex<BufWriter<Stderr>>>,
}

fn create_var_name(var: &str, prepend: &str) -> String {
	if let Ok(x) = var.parse::<usize>() {
		subscripted_name(prepend, x)
	} else {
		String::from(var)
	}
}

pub(crate) fn subscripted_name(name: &str, sub: usize) -> String {
	let mut s = String::from(name);
	for c in subscript_number(sub) {
		s.push(c);
	}
	s
}

pub(crate) fn trace_print_lit(l: &Lit) -> String {
<<<<<<< HEAD
	format!("{}{{{}}}", if l.is_negated() { "¬" } else { "" }, l.var())
=======
	format!("{}{{{:?}}}", if l.is_negated() { "¬" } else { "" }, l.var())
>>>>>>> 42455957
}

impl EventVisitor {
	fn recorded_event(self) -> Option<RecordedEvent> {
		match self.kind {
			Some(EventKind::NewVar) if self.var.is_some() => {
				let var = self.var.unwrap();
				let name = self.label.unwrap_or_else(|| create_var_name(&var, "i"));
				Some(RecordedEvent::NewVar(var, name))
			}
			Some(EventKind::Clause) if self.clause.is_some() && self.fail.is_some() => {
				let clause_str = self.clause.unwrap();
				let fail = self.fail.unwrap();
				let braces: &[_] = &['[', ']'];
				let negations: &[_] = &['-', '!', '¬'];
				let s = clause_str.trim_matches(braces);
				let names = s
					.split(',')
					.map(|s| {
						let s = s.trim();
						let x = s.trim_start_matches(negations);
						(s == x, x.into())
					})
					.collect();
				Some(RecordedEvent::Clause(names, fail))
			}
			_ => None,
		}
	}
}

impl Visit for EventVisitor {
	fn record_bool(&mut self, field: &Field, value: bool) {
		if field.name() == "fail" {
			self.fail = Some(value);
		}
	}
	fn record_debug(&mut self, field: &Field, value: &dyn fmt::Debug) {
		let value = format!("{value:?}");
		match field.name() {
			"message" => match value.as_str() {
				"new variable" => self.kind = Some(EventKind::NewVar),
				"emit clause" => self.kind = Some(EventKind::Clause),
				_ => {}
			},
			"var" => self.var = Some(value),
			"clause" => self.clause = Some(value),
			_ => {}
		}
	}
	fn record_str(&mut self, field: &Field, value: &str) {
		if field.name() == "label" {
			self.label = Some(value.to_owned());
		}
	}
}
impl FlushGuard {
	pub fn flush(&self) {
		let mut guard = match self.out.lock() {
			Ok(guard) => guard,
			Err(e) => {
				if !std::thread::panicking() {
					panic!("{}", e);
				} else {
					return;
				}
			}
		};

		// FIXME: Deal with flush error
		guard.flush().expect("unable to flush output");
	}
}

impl Drop for FlushGuard {
	fn drop(&mut self) {
		self.flush();
	}
}

impl SpanVisitor {
	fn new(ident: Id, name: String) -> Self {
		Self {
			ident,
			name,
			start: None,
			constraint: None,
			vars: 0,
			clauses: 0,
		}
	}
}

impl Visit for SpanVisitor {
	fn record_debug(&mut self, _field: &Field, _value: &dyn fmt::Debug) {}
	fn record_str(&mut self, field: &Field, value: &str) {
		if field.name() == "constraint" {
			self.constraint = Some(String::from(value));
		}
	}
}

impl Tracer {
	/// Returns a `FlushGuard` which will flush the `Tracer`'s writers when
	/// it is dropped, or when `flush` is manually invoked on the guard.
	pub fn flush_on_drop(&self) -> FlushGuard {
		FlushGuard {
			out: Arc::clone(&self.out),
		}
	}

	fn indented_output(&self, indent: usize, line: &str) {
		let mut out = self.out.lock().unwrap();
		for _ in 0..indent {
			write!(out, "│ ").unwrap();
		}
		writeln!(out, "{line}").unwrap();
	}
	pub fn new() -> (Self, FlushGuard) {
		let writer = BufWriter::new(stderr());
		let tracer = Self {
			next_span_id: 1.into(),
			lit_names: Default::default(),
			stack: Vec::new().into(),
			out: Arc::new(writer.into()),
		};
		let guard = tracer.flush_on_drop();
		(tracer, guard)
	}

	fn pretty_constraint(&self, cons: String) -> String {
		let mut it = cons.split('{');
		let mut ret = String::from(it.next().unwrap_or_default());

		let lit_names = self.lit_names.lock().unwrap();
		for chunk in it {
			if let Some((lit, rem)) = chunk.split_once('}') {
				if let Some(label) = lit_names.get(lit) {
					ret.push_str(label);
				} else {
					ret.push_str(&create_var_name(lit, "x"));
				}
				ret.push_str(rem);
			} else {
				ret.push_str(chunk);
			}
		}
		ret
	}
}

impl Subscriber for Tracer {
	fn enabled(&self, metadata: &Metadata<'_>) -> bool {
		if metadata.level() < &Level::INFO {
			return false;
		}
		if metadata.is_event() {
			let mut msg = false;
			let mut var = false;
			let mut clause = false;
			let mut fail = false;
			for f in metadata.fields() {
				match f.name() {
					"message" => msg = true,
					"var" => var = true,
					"clause" => clause = true,
					"fail" => fail = true,
					_ => {}
				}
			}
			msg && (var || (clause && fail))
		} else {
			let mut cons = false;
			for f in metadata.fields() {
				if f.name() == "constraint" {
					cons = true;
				}
			}
			cons
		}
	}

	fn enter(&self, span: &Id) {
		let mut stack = self.stack.lock().unwrap();
		let indent = stack.len() - 1;
		let visitor = stack.last_mut().unwrap();
		assert_eq!(&visitor.ident, span); // FIXME: Deal with out of order execution
		assert_eq!(visitor.start, None); // FIXME: Deal with re-entrant spans
		visitor.start = Some(Instant::now());
		let constraint = if let Some(cons) = &visitor.constraint {
			cons.as_str()
		} else {
			""
		};
		self.indented_output(indent, &format!("╭─╴{}: {}", visitor.name, constraint));
	}

	fn event(&self, event: &Event<'_>) {
		let mut stack = self.stack.lock().unwrap();
		let indent = stack.len();
		let frame = stack.last_mut();
		let mut visitor = EventVisitor::default();
		event.record(&mut visitor);
		if let Some(event) = visitor.recorded_event() {
			match event {
				RecordedEvent::NewVar(var, name) => {
					if let Some(frame) = frame {
						frame.vars += 1;
					}
					let mut lit_names = self.lit_names.lock().unwrap();
					let _ = lit_names.insert(var, name);
				}
				RecordedEvent::Clause(cl, fail) => {
					if let Some(frame) = frame {
						frame.clauses += 1;
					}
					let lit_names = self.lit_names.lock().unwrap();
					let clause = join(
						cl.into_iter().map(|(pos, lit)| {
							let mut label = lit_names
								.get(&lit)
								.cloned()
								.unwrap_or_else(|| create_var_name(&lit, "x"));
							if !pos {
								label.insert(0, '¬');
							};
							label
						}),
						" ∨ ",
					);
					self.indented_output(indent, &clause);
					if fail {
						self.indented_output(indent, "├ UNSAT");
					}
				}
			}
		}
	}

	fn exit(&self, span: &Id) {
		let mut stack = self.stack.lock().unwrap();
		let visitor = stack.pop().unwrap();
		assert_eq!(&visitor.ident, span); // FIXME: Deal with out of order execution
		if let Some(start) = visitor.start {
			let dur = Instant::now() - start;
			self.indented_output(
				stack.len(),
				&format!(
					"╰─╴time: {dur:?} vars: {} clauses: {}",
					visitor.vars, visitor.clauses
				),
			);
		}
		if let Some(parent) = stack.last_mut() {
			parent.vars += visitor.vars;
			parent.clauses += visitor.clauses;
		}
	}

	fn max_level_hint(&self) -> Option<LevelFilter> {
		Some(LevelFilter::INFO)
<<<<<<< HEAD
	}

	fn new_span(&self, span: &Attributes<'_>) -> Id {
		let res = self.next_span_id.fetch_add(1, Ordering::Relaxed);
		let ident = Id::from_u64(res);
		let mut visitor = SpanVisitor::new(ident.clone(), span.metadata().name().into());
		span.record(&mut visitor);
		if let Some(cons) = visitor.constraint {
			visitor.constraint = Some(self.pretty_constraint(cons));
		}
		let mut stack = self.stack.lock().unwrap();
		stack.push(visitor);
		ident
	}

	fn record(&self, _span: &Id, _values: &Record<'_>) {
		todo!() // FIXME: Currently everything is recorded in `new_span`
	}

=======
	}

	fn new_span(&self, span: &Attributes<'_>) -> Id {
		let res = self.next_span_id.fetch_add(1, Ordering::Relaxed);
		let ident = Id::from_u64(res);
		let mut visitor = SpanVisitor::new(ident.clone(), span.metadata().name().into());
		span.record(&mut visitor);
		if let Some(cons) = visitor.constraint {
			visitor.constraint = Some(self.pretty_constraint(cons));
		}
		let mut stack = self.stack.lock().unwrap();
		stack.push(visitor);
		ident
	}

	fn record(&self, _span: &Id, _values: &Record<'_>) {
		todo!() // FIXME: Currently everything is recorded in `new_span`
	}

>>>>>>> 42455957
	fn record_follows_from(&self, _span: &Id, _follows: &Id) {}
}<|MERGE_RESOLUTION|>--- conflicted
+++ resolved
@@ -78,11 +78,7 @@
 }
 
 pub(crate) fn trace_print_lit(l: &Lit) -> String {
-<<<<<<< HEAD
 	format!("{}{{{}}}", if l.is_negated() { "¬" } else { "" }, l.var())
-=======
-	format!("{}{{{:?}}}", if l.is_negated() { "¬" } else { "" }, l.var())
->>>>>>> 42455957
 }
 
 impl EventVisitor {
@@ -344,7 +340,6 @@
 
 	fn max_level_hint(&self) -> Option<LevelFilter> {
 		Some(LevelFilter::INFO)
-<<<<<<< HEAD
 	}
 
 	fn new_span(&self, span: &Attributes<'_>) -> Id {
@@ -364,7 +359,268 @@
 		todo!() // FIXME: Currently everything is recorded in `new_span`
 	}
 
-=======
+	fn record_follows_from(&self, _span: &Id, _follows: &Id) {}
+}
+
+impl EventVisitor {
+	fn recorded_event(self) -> Option<RecordedEvent> {
+		match self.kind {
+			Some(EventKind::NewVar) if self.var.is_some() => {
+				let var = self.var.unwrap();
+				let name = self.label.unwrap_or_else(|| create_var_name(&var, "i"));
+				Some(RecordedEvent::NewVar(var, name))
+			}
+			Some(EventKind::Clause) if self.clause.is_some() && self.fail.is_some() => {
+				let clause_str = self.clause.unwrap();
+				let fail = self.fail.unwrap();
+				let braces: &[_] = &['[', ']'];
+				let negations: &[_] = &['-', '!', '¬'];
+				let s = clause_str.trim_matches(braces);
+				let names = s
+					.split(',')
+					.map(|s| {
+						let s = s.trim();
+						let x = s.trim_start_matches(negations);
+						(s == x, x.into())
+					})
+					.collect();
+				Some(RecordedEvent::Clause(names, fail))
+			}
+			_ => None,
+		}
+	}
+}
+
+impl Visit for EventVisitor {
+	fn record_bool(&mut self, field: &Field, value: bool) {
+		if field.name() == "fail" {
+			self.fail = Some(value);
+		}
+	}
+	fn record_debug(&mut self, field: &Field, value: &dyn fmt::Debug) {
+		let value = format!("{value:?}");
+		match field.name() {
+			"message" => match value.as_str() {
+				"new variable" => self.kind = Some(EventKind::NewVar),
+				"emit clause" => self.kind = Some(EventKind::Clause),
+				_ => {}
+			},
+			"var" => self.var = Some(value),
+			"clause" => self.clause = Some(value),
+			_ => {}
+		}
+	}
+	fn record_str(&mut self, field: &Field, value: &str) {
+		if field.name() == "label" {
+			self.label = Some(value.to_owned());
+		}
+	}
+}
+impl FlushGuard {
+	pub fn flush(&self) {
+		let mut guard = match self.out.lock() {
+			Ok(guard) => guard,
+			Err(e) => {
+				if !std::thread::panicking() {
+					panic!("{}", e);
+				} else {
+					return;
+				}
+			}
+		};
+
+		// FIXME: Deal with flush error
+		guard.flush().expect("unable to flush output");
+	}
+}
+
+impl Drop for FlushGuard {
+	fn drop(&mut self) {
+		self.flush();
+	}
+}
+
+impl SpanVisitor {
+	fn new(ident: Id, name: String) -> Self {
+		Self {
+			ident,
+			name,
+			start: None,
+			constraint: None,
+			vars: 0,
+			clauses: 0,
+		}
+	}
+}
+
+impl Visit for SpanVisitor {
+	fn record_debug(&mut self, _field: &Field, _value: &dyn fmt::Debug) {}
+	fn record_str(&mut self, field: &Field, value: &str) {
+		if field.name() == "constraint" {
+			self.constraint = Some(String::from(value));
+		}
+	}
+}
+
+impl Tracer {
+	/// Returns a `FlushGuard` which will flush the `Tracer`'s writers when
+	/// it is dropped, or when `flush` is manually invoked on the guard.
+	pub fn flush_on_drop(&self) -> FlushGuard {
+		FlushGuard {
+			out: Arc::clone(&self.out),
+		}
+	}
+
+	fn indented_output(&self, indent: usize, line: &str) {
+		let mut out = self.out.lock().unwrap();
+		for _ in 0..indent {
+			write!(out, "│ ").unwrap();
+		}
+		writeln!(out, "{line}").unwrap();
+	}
+	pub fn new() -> (Self, FlushGuard) {
+		let writer = BufWriter::new(stderr());
+		let tracer = Self {
+			next_span_id: 1.into(),
+			lit_names: Default::default(),
+			stack: Vec::new().into(),
+			out: Arc::new(writer.into()),
+		};
+		let guard = tracer.flush_on_drop();
+		(tracer, guard)
+	}
+
+	fn pretty_constraint(&self, cons: String) -> String {
+		let mut it = cons.split('{');
+		let mut ret = String::from(it.next().unwrap_or_default());
+
+		let lit_names = self.lit_names.lock().unwrap();
+		for chunk in it {
+			if let Some((lit, rem)) = chunk.split_once('}') {
+				if let Some(label) = lit_names.get(lit) {
+					ret.push_str(label);
+				} else {
+					ret.push_str(&create_var_name(lit, "x"));
+				}
+				ret.push_str(rem);
+			} else {
+				ret.push_str(chunk);
+			}
+		}
+		ret
+	}
+}
+
+impl Subscriber for Tracer {
+	fn enabled(&self, metadata: &Metadata<'_>) -> bool {
+		if metadata.level() < &Level::INFO {
+			return false;
+		}
+		if metadata.is_event() {
+			let mut msg = false;
+			let mut var = false;
+			let mut clause = false;
+			let mut fail = false;
+			for f in metadata.fields() {
+				match f.name() {
+					"message" => msg = true,
+					"var" => var = true,
+					"clause" => clause = true,
+					"fail" => fail = true,
+					_ => {}
+				}
+			}
+			msg && (var || (clause && fail))
+		} else {
+			let mut cons = false;
+			for f in metadata.fields() {
+				if f.name() == "constraint" {
+					cons = true;
+				}
+			}
+			cons
+		}
+	}
+
+	fn enter(&self, span: &Id) {
+		let mut stack = self.stack.lock().unwrap();
+		let indent = stack.len() - 1;
+		let visitor = stack.last_mut().unwrap();
+		assert_eq!(&visitor.ident, span); // FIXME: Deal with out of order execution
+		assert_eq!(visitor.start, None); // FIXME: Deal with re-entrant spans
+		visitor.start = Some(Instant::now());
+		let constraint = if let Some(cons) = &visitor.constraint {
+			cons.as_str()
+		} else {
+			""
+		};
+		self.indented_output(indent, &format!("╭─╴{}: {}", visitor.name, constraint));
+	}
+
+	fn event(&self, event: &Event<'_>) {
+		let mut stack = self.stack.lock().unwrap();
+		let indent = stack.len();
+		let frame = stack.last_mut();
+		let mut visitor = EventVisitor::default();
+		event.record(&mut visitor);
+		if let Some(event) = visitor.recorded_event() {
+			match event {
+				RecordedEvent::NewVar(var, name) => {
+					if let Some(frame) = frame {
+						frame.vars += 1;
+					}
+					let mut lit_names = self.lit_names.lock().unwrap();
+					let _ = lit_names.insert(var, name);
+				}
+				RecordedEvent::Clause(cl, fail) => {
+					if let Some(frame) = frame {
+						frame.clauses += 1;
+					}
+					let lit_names = self.lit_names.lock().unwrap();
+					let clause = join(
+						cl.into_iter().map(|(pos, lit)| {
+							let mut label = lit_names
+								.get(&lit)
+								.cloned()
+								.unwrap_or_else(|| create_var_name(&lit, "x"));
+							if !pos {
+								label.insert(0, '¬');
+							};
+							label
+						}),
+						" ∨ ",
+					);
+					self.indented_output(indent, &clause);
+					if fail {
+						self.indented_output(indent, "├ UNSAT");
+					}
+				}
+			}
+		}
+	}
+
+	fn exit(&self, span: &Id) {
+		let mut stack = self.stack.lock().unwrap();
+		let visitor = stack.pop().unwrap();
+		assert_eq!(&visitor.ident, span); // FIXME: Deal with out of order execution
+		if let Some(start) = visitor.start {
+			let dur = Instant::now() - start;
+			self.indented_output(
+				stack.len(),
+				&format!(
+					"╰─╴time: {dur:?} vars: {} clauses: {}",
+					visitor.vars, visitor.clauses
+				),
+			);
+		}
+		if let Some(parent) = stack.last_mut() {
+			parent.vars += visitor.vars;
+			parent.clauses += visitor.clauses;
+		}
+	}
+
+	fn max_level_hint(&self) -> Option<LevelFilter> {
+		Some(LevelFilter::INFO)
 	}
 
 	fn new_span(&self, span: &Attributes<'_>) -> Id {
@@ -384,6 +640,5 @@
 		todo!() // FIXME: Currently everything is recorded in `new_span`
 	}
 
->>>>>>> 42455957
 	fn record_follows_from(&self, _span: &Id, _follows: &Id) {}
 }