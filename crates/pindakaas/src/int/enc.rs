--- conflicted
+++ resolved
@@ -1,7 +1,4 @@
-<<<<<<< HEAD
 #![allow(unused_imports, unused_variables, dead_code)]
-=======
->>>>>>> e7087d68
 use std::{
 	collections::HashSet,
 	fmt,
@@ -9,7 +6,6 @@
 	hash::BuildHasherDefault,
 	ops::{Not, Range},
 };
-<<<<<<< HEAD
 
 use iset::{interval_map, interval_set, IntervalMap, IntervalSet};
 use itertools::Itertools;
@@ -29,29 +25,11 @@
 };
 
 #[derive(Copy, Clone, Debug, PartialEq)]
-=======
-
-use iset::{interval_map, interval_set, IntervalMap, IntervalSet};
-use itertools::Itertools;
-use rustc_hash::FxHashMap;
-
-use super::display_dom;
-use crate::{
-	helpers::{as_binary, is_powers_of_two, unsigned_binary_range_ub},
-	int::{IntVar, TernLeConstraint, TernLeEncoder},
-	linear::{LimitComp, LinExp, Part, PosCoeff},
-	trace::{emit_clause, new_var},
-	CheckError, Checker, ClauseDatabase, Coeff, Encoder, Lit, Result, Unsatisfiable, Valuation,
-};
-
-#[derive(Clone, Debug, PartialEq)]
->>>>>>> e7087d68
 pub(crate) enum LitOrConst {
 	Lit(Lit),
 	Const(bool),
 }
 
-<<<<<<< HEAD
 impl From<LitOrConst> for Vec<Vec<Lit>> {
 	fn from(a: LitOrConst) -> Vec<Vec<Lit>> {
 		match a {
@@ -98,24 +76,6 @@
 		match self {
 			LitOrConst::Const(b) => write!(f, "{}", if *b { "T" } else { "F" }),
 			LitOrConst::Lit(l) => write!(f, "{l:?}"),
-=======
-impl From<Lit> for LitOrConst {
-	fn from(item: Lit) -> Self {
-		LitOrConst::Lit(item)
-	}
-}
-
-impl From<bool> for LitOrConst {
-	fn from(item: bool) -> Self {
-		LitOrConst::Const(item)
-	}
-}
-
-impl Display for LitOrConst {
-	fn fmt(&self, f: &mut fmt::Formatter) -> fmt::Result {
-		match self {
-			LitOrConst::Const(b) => write!(f, "{b}"),
-			LitOrConst::Lit(l) => write!(f, "{l}"),
 		}
 	}
 }
@@ -126,398 +86,6 @@
 		match self {
 			LitOrConst::Lit(l) => (!l).into(),
 			LitOrConst::Const(b) => (!b).into(),
-		}
-	}
-}
-
-impl fmt::Display for IntVarOrd {
-	fn fmt(&self, f: &mut fmt::Formatter) -> fmt::Result {
-		write!(
-			f,
-			"{}:O ∈ {}",
-			self.lbl,
-			display_dom(&self.dom().iter(..).map(|d| d.end - 1).collect())
-		)
-	}
-}
-
-pub(crate) const GROUND_BINARY_AT_LB: bool = false;
-
-impl fmt::Display for IntVarBin {
-	fn fmt(&self, f: &mut fmt::Formatter) -> fmt::Result {
-		write!(
-			f,
-			"{}:B ∈ {} [{}]",
-			self.lbl,
-			display_dom(&self.dom().iter(..).map(|d| d.end - 1).collect()),
-			self.lits()
-		)
-	}
-}
-
-#[derive(Debug, Clone)]
-pub(crate) struct IntVarOrd {
-	pub(crate) xs: IntervalMap<Coeff, Lit>,
-	pub(crate) lbl: String,
-}
-
-impl IntVarOrd {
-	pub fn from_bounds<DB: ClauseDatabase>(db: &mut DB, lb: Coeff, ub: Coeff, lbl: String) -> Self {
-		Self::from_dom(db, (lb..=ub).collect_vec().as_slice(), lbl)
-	}
-
-	pub fn from_dom<DB: ClauseDatabase>(db: &mut DB, dom: &[Coeff], lbl: String) -> Self {
-		Self::from_syms(
-			db,
-			dom.iter()
-				.tuple_windows()
-				.map(|(a, b)| (a + 1)..(b + 1))
-				.collect(),
-			lbl,
-		)
-	}
-
-	pub fn from_syms<DB: ClauseDatabase>(
-		db: &mut DB,
-		syms: IntervalSet<Coeff>,
-		lbl: String,
-	) -> Self {
-		Self::from_views(db, syms.into_iter(..).map(|c| (c, None)).collect(), lbl)
-	}
-
-	pub fn from_views<DB: ClauseDatabase>(
-		db: &mut DB,
-		views: IntervalMap<Coeff, Option<Lit>>,
-		lbl: String,
-	) -> Self {
-		assert!(!views.is_empty());
-		assert!(
-			views
-				.iter(..)
-				.tuple_windows()
-				.all(|(a, b)| a.0.end == b.0.start),
-			"Expecting contiguous domain of intervals but was {views:?}"
-		);
-
-		let xs = views
-			.into_iter(..)
-			.map(|(v, lit)| {
-				#[cfg(feature = "trace")]
-				let lbl = format!("{lbl}>={}..{}", v.start, v.end - 1);
-				(v, lit.unwrap_or_else(|| new_var!(db, lbl)))
-			})
-			.collect::<IntervalMap<_, _>>();
-		Self { xs, lbl }
-	}
-
-	pub fn consistency(&self) -> ImplicationChainConstraint {
-		ImplicationChainConstraint {
-			lits: self.xs.values(..).cloned().collect_vec(),
-		}
-	}
-
-	#[allow(dead_code)]
-	pub fn consistent<DB: ClauseDatabase>(&self, db: &mut DB) -> Result {
-		ImplicationChainEncoder::default()._encode(db, &self.consistency())
-	}
-
-	pub fn div(&self, c: Coeff) -> IntVarEnc {
-		assert!(c == 2, "Can only divide IntVarOrd by 2");
-		let xs: IntervalMap<_, _> = self
-			.xs
-			.iter(..)
-			.filter(|(c, _)| (c.end - 1) % 2 == 0)
-			.map(|(c, l)| (((c.end - 1) / (1 + 1)), *l))
-			.map(|(c, l)| (c..(c + 1), l))
-			.collect();
-
-		if xs.is_empty() {
-			IntVarEnc::Const(self.lb() / c)
-		} else {
-			IntVarOrd {
-				xs,
-				lbl: self.lbl.clone(),
-			}
-			.into()
-		}
-	}
-
-	pub fn dom(&self) -> IntervalSet<Coeff> {
-		std::iter::once(self.lb()..(self.lb() + 1))
-			.chain(self.xs.intervals(..))
-			.collect()
-	}
-
-	pub fn leqs(&self) -> Vec<(Range<Coeff>, Vec<Vec<Lit>>)> {
-		self.xs
-			.iter(..)
-			.map(|(v, x)| ((v.start - 1)..(v.end - 1), vec![vec![!x]]))
-			.chain(std::iter::once((self.ub()..self.ub() + 1, vec![])))
-			.collect()
-	}
-
-	pub fn geqs(&self) -> Vec<(Range<Coeff>, Vec<Vec<Lit>>)> {
-		std::iter::once((self.lb()..(self.lb() + 1), vec![]))
-			.chain(self.xs.iter(..).map(|(v, x)| (v, vec![vec![*x]])))
-			.collect()
-	}
-
-	pub fn lb(&self) -> Coeff {
-		self.xs.range().unwrap().start - 1
-	}
-
-	pub fn ub(&self) -> Coeff {
-		self.xs.range().unwrap().end - 1
-	}
-
-	pub fn leq(&self, v: Range<Coeff>) -> Vec<Vec<Lit>> {
-		let v = v.start + 1; // [x<=v] = [x < v+1]
-		if v <= self.lb() {
-			vec![vec![]]
-		} else if v > self.ub() {
-			vec![]
-		} else {
-			match self.xs.overlap(v).collect_vec()[..] {
-				[(_, x)] => vec![vec![!x]],
-				_ => panic!("No or multiples literals at {v:?} for var {self:?}"),
-			}
-		}
-	}
-
-	pub fn geq(&self, v: Range<Coeff>) -> Vec<Vec<Lit>> {
-		let v = v.end - 1;
-		if v <= self.lb() {
-			vec![]
-		} else if v > self.ub() {
-			vec![vec![]]
-		} else {
-			match self.xs.overlap(v).collect_vec()[..] {
-				[(_, x)] => vec![vec![*x]],
-				_ => panic!("No or multiples literals at {v:?} for var {self:?}"),
-			}
-		}
-	}
-
-	pub fn lits(&self) -> usize {
-		self.xs.len()
-	}
-}
-
-impl From<&IntVarOrd> for LinExp {
-	fn from(value: &IntVarOrd) -> Self {
-		let mut acc = value.lb();
-		LinExp::default()
-			.add_chain(
-				&value
-					.xs
-					.iter(..)
-					.map(|(iv, lit)| {
-						let v = iv.end - 1 - acc;
-						acc += v;
-						(*lit, v)
-					})
-					.collect_vec(),
-			)
-			.add_constant(value.lb())
-	}
-}
-
-pub(crate) struct ImplicationChainConstraint {
-	lits: Vec<Lit>,
-}
-
-#[derive(Default)]
-pub(crate) struct ImplicationChainEncoder {}
-
-impl ImplicationChainEncoder {
-	pub fn _encode<DB: ClauseDatabase>(
-		&mut self,
-		db: &mut DB,
-		ic: &ImplicationChainConstraint,
-	) -> Result {
-		for (a, b) in ic.lits.iter().copied().tuple_windows() {
-			emit_clause!(db, [!b, a])?
->>>>>>> e7087d68
-		}
-	}
-}
-
-<<<<<<< HEAD
-impl Not for LitOrConst {
-	type Output = LitOrConst;
-	fn not(self) -> Self::Output {
-		match self {
-			LitOrConst::Lit(l) => (!l).into(),
-			LitOrConst::Const(b) => (!b).into(),
-=======
-impl Checker for ImplicationChainConstraint {
-	fn check<F: Valuation + ?Sized>(&self, sol: &F) -> Result<(), CheckError> {
-		for (a, b) in self.lits.iter().copied().tuple_windows() {
-			if sol.value(a).unwrap_or(true) & !sol.value(b).unwrap_or(false) {
-				return Err(Unsatisfiable.into());
-			}
-		}
-		Ok(())
-	}
-}
-
-#[derive(Debug, Clone)]
-pub(crate) struct IntVarBin {
-	pub(crate) xs: Vec<Lit>,
-	lb: Coeff,
-	ub: Coeff,
-	lbl: String,
-}
-
-impl IntVarBin {
-	// TODO change to with_label or something
-	pub fn from_bounds<DB: ClauseDatabase>(db: &mut DB, lb: Coeff, ub: Coeff, lbl: String) -> Self {
-		Self {
-			xs: (0..IntVar::required_bits(lb, ub))
-				.map(|_i| new_var!(db, format!("{}^{}", lbl, _i)))
-				.collect(),
-			lb,
-			ub,
-			lbl,
-		}
-	}
-
-	pub fn from_terms(
-		terms: Vec<(Lit, PosCoeff)>,
-		lb: PosCoeff,
-		ub: PosCoeff,
-		lbl: String,
-	) -> Self {
-		debug_assert!(is_powers_of_two(terms.iter().map(|(_, c)| **c)));
-		Self {
-			xs: terms.into_iter().map(|(l, _)| l).collect(),
-			lb: *lb, // TODO support non-zero
-			ub: *ub,
-			lbl,
-		}
-	}
-
-	pub fn consistent<DB: ClauseDatabase>(&self, db: &mut DB) -> Result {
-		let encoder = TernLeEncoder::default();
-		if !GROUND_BINARY_AT_LB {
-			encoder.encode(
-				db,
-				&TernLeConstraint {
-					x: &IntVarEnc::Const(self.lb),
-					y: &IntVarEnc::Const(0),
-					cmp: LimitComp::LessEq,
-					z: &IntVarEnc::Bin(self.clone()),
-				},
-			)?;
-		}
-		encoder.encode(
-			db,
-			&TernLeConstraint {
-				x: &IntVarEnc::Bin(self.clone()),
-				y: &IntVarEnc::Const(0),
-				cmp: LimitComp::LessEq,
-				z: &IntVarEnc::Const(self.ub),
-			},
-		)
-	}
-
-	fn div(&self, _: Coeff) -> IntVarEnc {
-		todo!()
-	}
-
-	fn dom(&self) -> IntervalSet<Coeff> {
-		(self.lb..=self.ub).map(|i| i..(i + 1)).collect()
-	}
-
-	pub(crate) fn lb(&self) -> Coeff {
-		self.lb
-	}
-
-	pub(crate) fn ub(&self) -> Coeff {
-		self.ub
-	}
-
-	pub(crate) fn geq(&self, v: Range<Coeff>) -> Vec<Vec<Lit>> {
-		self.ineq(v, true)
-	}
-
-	pub(crate) fn leq(&self, v: Range<Coeff>) -> Vec<Vec<Lit>> {
-		self.ineq(v, false)
-	}
-
-	fn ineq(&self, v: Range<Coeff>, geq: bool) -> Vec<Vec<Lit>> {
-		// TODO could *maybe* be domain lb/ub
-		let v = if GROUND_BINARY_AT_LB {
-			(v.start - self.lb())..(v.end - self.lb())
-		} else {
-			v
-		};
-
-		// The range 0..(2^n)-1 covered by the (unsigned) binary representation
-		let range_lb = 0;
-		let range_ub = unsigned_binary_range_ub(self.lits() as u32);
-
-		let range = std::cmp::max(range_lb - 1, v.start)..std::cmp::min(v.end, range_ub + 1 + 1);
-		range
-			.filter_map(|v| {
-				let v = if geq { v - 1 } else { v + 1 };
-				if v < range_lb {
-					(!geq).then_some(vec![])
-				} else if v > range_ub {
-					geq.then_some(vec![])
-				} else {
-					Some(
-						as_binary(PosCoeff::new(v), Some(self.lits() as u32))
-							.into_iter()
-							.zip(self.xs.iter())
-							// if >=, find 0s, if <=, find 1s
-							.filter_map(|(b, x)| (b != geq).then_some(x))
-							.map(|x| if geq { *x } else { !x })
-							.collect(),
-					)
-				}
-			})
-			.collect()
-	}
-
-	pub(crate) fn lits(&self) -> usize {
-		self.xs.len()
-	}
-
-	pub(crate) fn add<DB: ClauseDatabase>(
-		&self,
-		db: &mut DB,
-		encoder: &TernLeEncoder,
-		y: Coeff,
-	) -> Result<Self> {
-		if y == 0 {
-			Ok(self.clone())
-		} else if GROUND_BINARY_AT_LB {
-			Ok(IntVarBin {
-				xs: self.xs.clone(),
-				lb: self.lb() + y,
-				ub: self.ub() + y,
-				lbl: format!("{}+{}", self.lbl, y),
-			})
-		} else {
-			let z_bin = IntVarBin::from_bounds(
-				db,
-				self.lb() + y,
-				self.ub() + y,
-				format!("{}+{}", self.lbl, y),
-			);
-
-			encoder.encode(
-				db,
-				&TernLeConstraint {
-					x: &IntVarEnc::Bin(self.clone()),
-					y: &IntVarEnc::Const(y),
-					cmp: LimitComp::Equal,
-					z: &IntVarEnc::Bin(z_bin.clone()),
-				},
-			)?;
-			Ok(z_bin)
->>>>>>> e7087d68
 		}
 	}
 }
@@ -545,7 +113,6 @@
 }
 
 #[derive(Debug, Clone)]
-<<<<<<< HEAD
 pub enum IntVarEnc {
 	Ord(Option<OrdEnc>),
 	Bin(Option<BinEnc>),
@@ -560,229 +127,12 @@
 
 impl IntVarEnc {
 	pub(crate) fn consistent<DB: ClauseDatabase>(&self, db: &mut DB, dom: &Dom) -> Result {
-=======
-pub(crate) enum IntVarEnc {
-	Ord(IntVarOrd),
-	Bin(IntVarBin),
-	Const(Coeff),
-}
-
-const COUPLE_DOM_PART_TO_ORD: bool = false;
-
-impl IntVarEnc {
-	/// Constructs (one or more) IntVar `ys` for linear expression `xs` so that ∑ xs ≦ ∑ ys
-	pub fn from_part<DB: ClauseDatabase>(
-		db: &mut DB,
-		xs: &Part,
-		ub: PosCoeff,
-		lbl: String,
-	) -> Vec<Self> {
-		match xs {
-			Part::Amo(terms) => {
-				let terms: Vec<(Coeff, Lit)> = terms
-					.iter()
-					.copied()
-					.map(|(lit, coef)| (*coef, lit))
-					.collect();
-				// for a set of terms with the same coefficients, replace by a single term with fresh variable o (implied by each literal)
-				let mut h: FxHashMap<Coeff, Vec<Lit>> =
-					FxHashMap::with_capacity_and_hasher(terms.len(), BuildHasherDefault::default());
-				for (coef, lit) in terms {
-					debug_assert!(coef <= *ub);
-					h.entry(coef).or_default().push(lit);
-				}
-
-				let dom = std::iter::once((0, vec![]))
-					.chain(h)
-					.sorted_by(|(a, _), (b, _)| a.cmp(b))
-					.tuple_windows()
-					.map(|((prev, _), (coef, lits))| {
-						let interval = (prev + 1)..(coef + 1);
-						if lits.len() == 1 {
-							(interval, Some(lits[0]))
-						} else {
-							let o = new_var!(db, format!("y_{:?}>={:?}", lits, coef));
-							for lit in lits {
-								emit_clause!(db, [!lit, o]).unwrap();
-							}
-							(interval, Some(o))
-						}
-					})
-					.collect::<IntervalMap<_, _>>();
-				vec![IntVarEnc::Ord(IntVarOrd::from_views(db, dom, lbl))]
-			}
-			// Leaves built from Ic/Dom groups are guaranteed to have unique values
-			Part::Ic(terms) => {
-				let mut acc = 0; // running sum
-				let dom = std::iter::once(&(terms[0].0, PosCoeff::new(0)))
-					.chain(terms.iter())
-					.map(|&(lit, coef)| {
-						acc += *coef;
-						debug_assert!(acc <= *ub);
-						(acc, lit)
-					})
-					.tuple_windows()
-					.map(|((prev, _), (coef, lit))| ((prev + 1)..(coef + 1), Some(lit)))
-					.collect::<IntervalMap<_, _>>();
-				vec![IntVarEnc::Ord(IntVarOrd::from_views(db, dom, lbl))]
-			}
-			Part::Dom(terms, l, u) => {
-				// TODO account for bounds (or even better, create IntVarBin)
-				// TODO old method (which at least respected bounds)
-				if COUPLE_DOM_PART_TO_ORD {
-					let x_bin = IntVarBin::from_terms(terms.to_vec(), *l, *u, String::from("x"));
-					let x_ord = IntVarEnc::Ord(IntVarOrd::from_bounds(
-						db,
-						x_bin.lb(),
-						x_bin.ub(),
-						String::from("x"),
-					));
-
-					TernLeEncoder::default()
-						.encode(
-							db,
-							&TernLeConstraint::new(
-								&x_ord,
-								&IntVarEnc::Const(0),
-								LimitComp::LessEq,
-								&x_bin.into(),
-							),
-						)
-						.unwrap();
-					vec![x_ord]
-				} else {
-					terms
-						.iter()
-						.enumerate()
-						.map(|(i, (lit, coef))| {
-							IntVarEnc::Ord(IntVarOrd::from_views(
-								db,
-								interval_map! { 1..(**coef+1) => Some(*lit) },
-								format!("{lbl}^{i}"),
-							))
-						})
-						.collect()
-				}
-			} // TODO Not so easy to transfer a binary encoded int var
-			  // Part::Dom(terms, l, u) => {
-			  // let coef = (terms[0].1);
-			  // let false_ if (coef > 1).then(|| let false_ = Some(new_var!(db)); emit_clause!(&[-false_]); false_ });
-			  // let terms = (1..coef).map(|_| false_.clone()).chain(terms.to_vec());
-
-			  // IntVarEnc::Bin(IntVarBin::from_terms(
-			  // 	terms.to_vec(),
-			  // 	l.clone(),
-			  // 	u.clone(),
-			  // 	String::from("x"),
-			  // ))},
-		}
-	}
-
-	#[allow(dead_code)]
-	pub(crate) fn from_dom<DB: ClauseDatabase>(
-		db: &mut DB,
-		dom: &[Coeff],
-		lbl: String,
-	) -> Result<IntVarEnc> {
-		match dom {
-			[] => Err(Unsatisfiable),
-			[d] => Ok(IntVarEnc::Const(*d)),
-			dom => Ok(IntVarOrd::from_dom(db, dom, lbl).into()),
-		}
-	}
-
-	pub(crate) fn add<DB: ClauseDatabase>(
-		&self,
-		db: &mut DB,
-		encoder: &TernLeEncoder,
-		y: &IntVarEnc,
-		lb: Option<Coeff>,
-		ub: Option<Coeff>,
-		// cmp: &LimitComp,
-		// enc: &'a mut dyn Encoder<DB, TernLeConstraint<'a, DB, C>>,
-	) -> Result<IntVarEnc> {
-		let comp_lb = self.lb() + y.lb();
-		let lb = std::cmp::max(lb.unwrap_or(comp_lb), comp_lb);
-
-		let comp_ub = self.ub() + y.ub();
-		let ub = std::cmp::min(ub.unwrap_or(comp_ub), comp_ub);
-
-		match (self, y) {
-			(IntVarEnc::Const(a), IntVarEnc::Const(b)) => Ok(IntVarEnc::Const(*a + *b)),
-			// TODO only used in sorters which enforce the constraints later!
-			(IntVarEnc::Const(c), x) | (x, IntVarEnc::Const(c)) if (*c == 0) => Ok(x.clone()),
-			(IntVarEnc::Ord(x), IntVarEnc::Ord(y)) => Ok(IntVarEnc::Ord(IntVarOrd::from_syms(
-				db,
-				ord_plus_ord_le_ord_sparse_dom(
-					x.dom().iter(..).map(|d| d.end - 1).collect(),
-					y.dom().iter(..).map(|d| d.end - 1).collect(),
-					lb,
-					ub,
-				),
-				format!("{}+{}", x.lbl, y.lbl),
-			))),
-			(IntVarEnc::Ord(x), IntVarEnc::Const(y)) | (IntVarEnc::Const(y), IntVarEnc::Ord(x)) => {
-				let xs =
-					x.xs.iter(..)
-						.map(|(c, l)| ((c.start + *y)..(c.end + *y), *l))
-						.collect();
-				Ok(IntVarOrd {
-					xs,
-					lbl: format!("{}+{}", x.lbl, y),
-				}
-				.into())
-			}
-			(IntVarEnc::Bin(x_bin), IntVarEnc::Bin(y_bin)) => {
-				if GROUND_BINARY_AT_LB && comp_lb != x_bin.lb() + y_bin.lb() {
-					unimplemented!(
-					"Not implemented addition for unequal lbs for zero-grounded binary encodings"
-				);
-				}
-				let z = IntVarEnc::Bin(IntVarBin::from_bounds(
-					db,
-					lb,
-					ub,
-					format!("{}+{}", x_bin.lbl, y_bin.lbl),
-				));
-				encoder.encode(
-					db,
-					&TernLeConstraint {
-						x: &IntVarEnc::Bin(x_bin.clone()),
-						y,
-						cmp: LimitComp::Equal,
-						z: &z,
-					},
-				)?;
-				Ok(z)
-			}
-			(IntVarEnc::Bin(x_bin), IntVarEnc::Const(y))
-			| (IntVarEnc::Const(y), IntVarEnc::Bin(x_bin)) => {
-				Ok(IntVarEnc::Bin(x_bin.add(db, encoder, *y)?))
-			}
-			_ => todo!("{self} + {y}"),
-		}
-	}
-
-	pub(crate) fn leqs(&self) -> Vec<(Range<Coeff>, Vec<Vec<Lit>>)> {
-		match self {
-			IntVarEnc::Ord(o) => o.leqs(),
-			x => x
-				.dom()
-				.into_iter(..)
-				.map(|c| (c.clone(), x.leq(c)))
-				.collect(),
-		}
-	}
-
-	pub(crate) fn geqs(&self) -> Vec<(Range<Coeff>, Vec<Vec<Lit>>)> {
->>>>>>> e7087d68
 		match self {
 			IntVarEnc::Ord(Some(o)) => o.consistent(db),
 			IntVarEnc::Bin(Some(b)) => b.consistent(db, dom),
 			IntVarEnc::Ord(None) | IntVarEnc::Bin(None) => panic!("Expected encoding"),
 		}
 	}
-<<<<<<< HEAD
 	// pub(crate) fn constant(k: Coeff) -> Self {
 	// 	IntVarEnc::Ord(Some(OrdEnc::from_lits(&[])))
 	// }
@@ -843,36 +193,6 @@
 						.map(|((prev, _), (coef, lit))| ((prev + 1)..(coef + 1), Some(lit)))
 						.collect::<IntervalMap<_, _>>();
 					vec![IntVarEnc::Ord(IntVarOrd::from_views(db, dom, lbl))]
-=======
-
-	/// Returns cnf constraining `x<=v`, which is empty if true and contains empty if false
-	pub(crate) fn leq(&self, v: Range<Coeff>) -> Vec<Vec<Lit>> {
-		match self {
-			IntVarEnc::Ord(o) => o.leq(v),
-			IntVarEnc::Bin(b) => b.leq(v),
-			IntVarEnc::Const(c) => {
-				let v = v.start + 1; // [x<=v] = [x < v+1]
-				if v <= *c {
-					vec![vec![]]
-				} else {
-					vec![]
-				}
-			}
-		}
-	}
-
-	/// Returns a clause constraining `x>=v`, which is None if true and empty if false
-	pub(crate) fn geq(&self, v: Range<Coeff>) -> Vec<Vec<Lit>> {
-		match self {
-			IntVarEnc::Ord(o) => o.geq(v),
-			IntVarEnc::Bin(b) => b.geq(v),
-			IntVarEnc::Const(c) => {
-				let v = v.end - 1;
-				if v <= *c {
-					vec![]
-				} else {
-					vec![vec![]]
->>>>>>> e7087d68
 				}
 				Part::Dom(terms, l, u) => {
 					// TODO account for bounds (or even better, create IntVarBin)
@@ -926,7 +246,6 @@
 			}
 		}
 
-<<<<<<< HEAD
 	*/
 
 	/// Return set of lits in encoding
@@ -960,84 +279,6 @@
 // 	}
 // }
 
-=======
-	pub(crate) fn div(&self, c: Coeff) -> IntVarEnc {
-		match self {
-			IntVarEnc::Ord(o) => o.div(c),
-			IntVarEnc::Bin(b) => b.div(c),
-			&IntVarEnc::Const(m) => IntVarEnc::Const(m / c),
-		}
-	}
-
-	/// Returns a partitioned domain
-	pub(crate) fn dom(&self) -> IntervalSet<Coeff> {
-		match self {
-			IntVarEnc::Ord(o) => o.dom(),
-			IntVarEnc::Bin(b) => b.dom(),
-			&IntVarEnc::Const(c) => interval_set!(c..(c + 1)),
-		}
-	}
-
-	pub(crate) fn consistent<DB: ClauseDatabase>(&self, db: &mut DB) -> Result {
-		match self {
-			IntVarEnc::Ord(o) => o.consistent(db),
-			IntVarEnc::Bin(b) => b.consistent(db),
-			IntVarEnc::Const(_) => Ok(()),
-		}
-	}
-
-	pub(crate) fn lb(&self) -> Coeff {
-		match self {
-			IntVarEnc::Ord(o) => o.lb(),
-			IntVarEnc::Bin(b) => b.lb(),
-			IntVarEnc::Const(c) => *c,
-			// _ => self.dom().range().unwrap().start - 1,
-		}
-	}
-
-	pub(crate) fn ub(&self) -> Coeff {
-		match self {
-			IntVarEnc::Ord(o) => o.ub(),
-			IntVarEnc::Bin(b) => b.ub(),
-			IntVarEnc::Const(c) => *c,
-			// _ => self.dom().range().unwrap().end - 1,
-		}
-	}
-
-	/// Return number of lits in encoding
-	#[allow(dead_code)]
-	pub(crate) fn lits(&self) -> usize {
-		match self {
-			IntVarEnc::Ord(o) => o.lits(),
-			IntVarEnc::Bin(b) => b.lits(),
-			IntVarEnc::Const(_) => 0,
-		}
-	}
-}
-
-impl From<&IntVarEnc> for LinExp {
-	fn from(value: &IntVarEnc) -> Self {
-		match value {
-			IntVarEnc::Ord(o) => o.into(),
-			IntVarEnc::Bin(b) => b.into(),
-			&IntVarEnc::Const(c) => c.into(),
-		}
-	}
-}
-
-impl From<IntVarBin> for IntVarEnc {
-	fn from(b: IntVarBin) -> Self {
-		Self::Bin(b)
-	}
-}
-
-impl From<IntVarOrd> for IntVarEnc {
-	fn from(o: IntVarOrd) -> Self {
-		Self::Ord(o)
-	}
-}
-
->>>>>>> e7087d68
 impl fmt::Display for IntVarEnc {
 	fn fmt(&self, f: &mut fmt::Formatter<'_>) -> fmt::Result {
 		match self {
