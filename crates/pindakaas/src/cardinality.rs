--- conflicted
+++ resolved
@@ -1,13 +1,7 @@
 use crate::{
 	bool_linear::{LimitComp, LinMarker, NormalizedBoolLinear, PosCoeff},
 	cardinality_one::CardinalityOne,
-<<<<<<< HEAD
 	CheckError, Checker, ClauseDatabase, Encoder, Lit, Result, Valuation,
-=======
-	integer::IntVarEnc,
-	sorted::{Sorted, SortedEncoder},
-	Checker, ClauseDatabase, Encoder, Lit, Result, Valuation,
->>>>>>> 42455957
 };
 
 // local marker trait, to ensure the previous definition only applies within this crate
@@ -20,21 +14,11 @@
 	pub(crate) k: PosCoeff,
 }
 
-<<<<<<< HEAD
 impl Cardinality {
 	#[allow(
 		dead_code,
 		reason = "TODO: no idea why it has this warning but not on develop?"
 	)]
-=======
-/// Encoder for the linear constraints that ∑ litsᵢ ≷ k using a sorting network
-#[derive(Debug, Clone, PartialEq, Eq, Hash)]
-pub struct SortingNetworkEncoder {
-	pub sorted_encoder: SortedEncoder,
-}
-
-impl Cardinality {
->>>>>>> 42455957
 	#[cfg(any(feature = "tracing", test))]
 	pub(crate) fn trace_print(&self) -> String {
 		use crate::trace::trace_print_lit;
@@ -50,11 +34,7 @@
 }
 
 impl Checker for Cardinality {
-<<<<<<< HEAD
 	fn check<F: Valuation + ?Sized>(&self, value: &F) -> Result<(), CheckError> {
-=======
-	fn check<F: Valuation + ?Sized>(&self, value: &F) -> Result {
->>>>>>> 42455957
 		NormalizedBoolLinear::from(self.clone()).check(value)
 	}
 }
@@ -79,18 +59,6 @@
 }
 
 impl<M: LinMarker> CardMarker for M {}
-<<<<<<< HEAD
-=======
-
-impl SortingNetworkEncoder {
-	pub fn set_sorted_encoder(&mut self, sorted_encoder: SortedEncoder) -> &mut Self {
-		self.sorted_encoder = sorted_encoder;
-		self
-	}
-}
-
-impl CardMarker for SortingNetworkEncoder {}
->>>>>>> 42455957
 
 impl Default for SortingNetworkEncoder {
 	fn default() -> Self {
@@ -160,7 +128,6 @@
 						},
 					)
 					.unwrap();
-<<<<<<< HEAD
 
 				assert_solutions(
 					&cnf,
@@ -169,16 +136,6 @@
 				)
 			}
 
-=======
-
-				assert_solutions(
-					&cnf,
-					vars,
-					&expect_file!["cardinality/test_card_eq_1_3.sol"],
-				)
-			}
-
->>>>>>> 42455957
 			#[test]
 			fn test_card_eq_2_3() {
 				let mut cnf = Cnf::default();
